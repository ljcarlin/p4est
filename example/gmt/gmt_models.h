--- conflicted
+++ resolved
@@ -81,9 +81,8 @@
  */
 typedef struct p4est_gmt_sphere_geoseg
 {
-<<<<<<< HEAD
-  p4est_topidx_t      which_tree,
-                      pad4; /* padding */
+  p4est_topidx_t      which_tree;
+  p4est_topidx_t      pad4;                     /* Padding for byte size */
   double              p1x, p1y, p2x, p2y;       /* Geodesic endpoints */
 }
 p4est_gmt_sphere_geoseg_t;
@@ -107,11 +106,6 @@
                                                 const char *input,
                                                 const char *output_prefix,
                                                 sc_MPI_Comm mpicomm);
-=======
-  p4est_topidx_t      which_tree;
-  double              p1x, p1y, p2x, p2y;       /* Geodesic endpoints */
-} p4est_gmt_sphere_geoseg_t;
->>>>>>> 14d81549
 
 /** Destroy model */
 void                p4est_gmt_model_destroy (p4est_gmt_model_t * model);
