--- conflicted
+++ resolved
@@ -164,19 +164,6 @@
   context = p4est_vtk_write_header (context);
   SC_CHECK_ABORT (context != NULL, P4EST_STRING "_vtk: Error writing header");
 
-<<<<<<< HEAD
-  tree = p4est_tree_array_index (p4est->trees, 0);
-  quadrants = &(tree->quadrants);
-  count = quadrants->elem_count;
-  level = sc_array_new_count (sizeof (double), count * P4EST_CHILDREN);
-  for (zz = 0; zz < count; zz++) {
-    q = p4est_quadrant_array_index (quadrants, zz);
-    for (i = 0; i < P4EST_CHILDREN; i++) {
-      *(double *) sc_array_index (level, P4EST_CHILDREN * zz + i) =
-        (double) ((balance_seeds_elem_t *) (q->p.user_data))->flag;
-    }
-  }
-=======
   vtkvec = P4EST_ALLOC (double, p4est->local_num_quadrants * P4EST_CHILDREN);
   tree = p4est_tree_array_index (p4est->trees, 0);
   quadrants = &(tree->quadrants);
@@ -191,7 +178,6 @@
   }
   level =
     sc_array_new_data (vtkvec, sizeof (double), count * P4EST_CHILDREN);
->>>>>>> bdebce42
   context =
     p4est_vtk_write_point_dataf (context, 1, 0, "level", level, context);
   SC_CHECK_ABORT (context != NULL,
@@ -201,10 +187,7 @@
   retval = p4est_vtk_write_footer (context);
   SC_CHECK_ABORT (!retval, P4EST_STRING "_vtk: Error writing footer");
 
-<<<<<<< HEAD
-=======
   P4EST_FREE (vtkvec);
->>>>>>> bdebce42
   p4est_destroy (p4est);
   p4est_connectivity_destroy (connectivity);
 
