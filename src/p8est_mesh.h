--- conflicted
+++ resolved
@@ -83,15 +83,9 @@
   p4est_topidx_t     *quad_to_tree;     /**< tree index for each local quad */
   int                *ghost_to_proc;    /**< processor for each ghost quad */
 
-<<<<<<< HEAD
-  p4est_locidx_t     *quad_to_quad;     /* 1 index for each of the 6 faces */
-  int8_t             *quad_to_face;     /* encodes orientation/2:1 status */
-  sc_array_t         *quad_to_half;     /* stores half-size neighbors */
-=======
   p4est_locidx_t     *quad_to_quad;     /**< one index for each of the 6 faces */
   int8_t             *quad_to_face;     /**< encodes orientation/2:1 status */
-  sc_array_t         *quad_to_half;     /**< stores half-size neigbors */
->>>>>>> d727103e
+  sc_array_t         *quad_to_half;     /**< stores half-size neighbors */
 
   /* CAUTION: tree-boundary/tree-edge corners not yet implemented */
   p4est_locidx_t      local_num_corners;        /* tree-boundary corners */
