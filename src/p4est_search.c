/*
  This file is part of p4est.
  p4est is a C library to manage a collection (a forest) of multiple
  connected adaptive quadtrees or octrees in parallel.

  Copyright (C) 2010 The University of Texas System
  Additional copyright (C) 2011 individual authors
  Written by Carsten Burstedde, Lucas C. Wilcox, and Tobin Isaac

  p4est is free software; you can redistribute it and/or modify
  it under the terms of the GNU General Public License as published by
  the Free Software Foundation; either version 2 of the License, or
  (at your option) any later version.

  p4est is distributed in the hope that it will be useful,
  but WITHOUT ANY WARRANTY; without even the implied warranty of
  MERCHANTABILITY or FITNESS FOR A PARTICULAR PURPOSE.  See the
  GNU General Public License for more details.

  You should have received a copy of the GNU General Public License
  along with p4est; if not, write to the Free Software Foundation, Inc.,
  51 Franklin Street, Fifth Floor, Boston, MA 02110-1301, USA.
*/

#ifndef P4_TO_P8
#include <p4est_bits.h>
#include <p4est_communication.h>
#include <p4est_search.h>
#else
#include <p8est_bits.h>
#include <p8est_communication.h>
#include <p8est_search.h>
#endif
#include <sc_search.h>

#define P4EST_COMM_IS_EMPTY_GFQ_GFP(gfq, gfp, num_procs, p) \
                (((gfq) != NULL) ? \
                p4est_comm_is_empty_gfq ((gfq), (num_procs), (p)) :\
                p4est_comm_is_empty_gfp ((gfp), (num_procs), (p)))

/** A callback function that describes the search window.
 *  The idea is to define the type of an array entry as type 1, if
 *  my_begin <= array[i], my_end > array[i] and as type 2, if the entry
 *  is not of type 1 and my_end <= array[i]. The remaining cases are
 *  indicated by type 0. This function is passed into sc_array_split by
 *  \ref p4est_find_partition. Note that this function, as well as
 *  p4est_find_partition, is dimension-independent; still we duplicate
 *  it in 3D in the usual way.
 */
static              size_t
type_fn_global_quad_index (sc_array_t * array, size_t index, void *data_array)
{
  p4est_gloidx_t     *my_begin_end;

  my_begin_end = (p4est_gloidx_t *) data_array;
  if (*(p4est_gloidx_t *) sc_array_index (array, index) < my_begin_end[0])
    return 0;
  if ((my_begin_end[0] <= *(p4est_gloidx_t *) sc_array_index (array, index))
      && (my_begin_end[1] >
          *(p4est_gloidx_t *) sc_array_index (array, index)))
    return 1;
  if (my_begin_end[1] <= *(p4est_gloidx_t *) sc_array_index (array, index))
    return 2;
  return 0;
}

void
p4est_find_partition (const int num_procs, p4est_gloidx_t * search_in,
                      p4est_gloidx_t my_begin, p4est_gloidx_t my_end,
                      p4est_gloidx_t * begin, p4est_gloidx_t * end)
{
  sc_array_t          offsets[1];
  sc_array_t          view[1];
  p4est_gloidx_t      my_begin_end[2];

  P4EST_ASSERT (my_begin <= my_end);

  sc_array_init (offsets, sizeof (size_t));
  sc_array_init_data (view, search_in, sizeof (p4est_gloidx_t),
                      (size_t) num_procs);

  my_begin_end[0] = my_begin;
  my_begin_end[1] = my_end;

  sc_array_split (view, offsets, 3, type_fn_global_quad_index, my_begin_end);

  *begin = *(p4est_gloidx_t *) sc_array_index (offsets, 1);
  *end = *(p4est_gloidx_t *) sc_array_index (offsets, 2);

  sc_array_reset (offsets);
  sc_array_reset (view);
}

ssize_t
p4est_find_lower_bound (sc_array_t * array,
                        const p4est_quadrant_t * q, size_t guess)
{
  int                 comp;
  size_t              count;
  size_t              quad_low, quad_high;
  p4est_quadrant_t   *cur;

  count = array->elem_count;
  if (count == 0)
    return -1;

  quad_low = 0;
  quad_high = count - 1;

  for (;;) {
    P4EST_ASSERT (quad_low <= quad_high);
    P4EST_ASSERT (quad_low < count && quad_high < count);
    P4EST_ASSERT (quad_low <= guess && guess <= quad_high);

    /* compare two quadrants */
    cur = p4est_quadrant_array_index (array, guess);
    comp = p4est_quadrant_compare (q, cur);

    /* check if guess is higher or equal q and there's room below it */
    if (comp <= 0 && (guess > 0 && p4est_quadrant_compare (q, cur - 1) <= 0)) {
      quad_high = guess - 1;
      guess = (quad_low + quad_high + 1) / 2;
      continue;
    }

    /* check if guess is lower than q */
    if (comp > 0) {
      quad_low = guess + 1;
      if (quad_low > quad_high)
        return -1;

      guess = (quad_low + quad_high) / 2;
      continue;
    }

    /* otherwise guess is the correct quadrant */
    break;
  }

  return (ssize_t) guess;
}

ssize_t
p4est_find_higher_bound (sc_array_t * array,
                         const p4est_quadrant_t * q, size_t guess)
{
  int                 comp;
  size_t              count;
  size_t              quad_low, quad_high;
  p4est_quadrant_t   *cur;

  count = array->elem_count;
  if (count == 0)
    return -1;

  quad_low = 0;
  quad_high = count - 1;

  for (;;) {
    P4EST_ASSERT (quad_low <= quad_high);
    P4EST_ASSERT (quad_low < count && quad_high < count);
    P4EST_ASSERT (quad_low <= guess && guess <= quad_high);

    /* compare two quadrants */
    cur = p4est_quadrant_array_index (array, guess);
    comp = p4est_quadrant_compare (cur, q);

    /* check if guess is lower or equal q and there's room above it */
    if (comp <= 0 &&
        (guess < count - 1 && p4est_quadrant_compare (cur + 1, q) <= 0)) {
      quad_low = guess + 1;
      guess = (quad_low + quad_high) / 2;
      continue;
    }

    /* check if guess is higher than q */
    if (comp > 0) {
      if (guess == 0)
        return -1;

      quad_high = guess - 1;
      if (quad_high < quad_low)
        return -1;

      guess = (quad_low + quad_high + 1) / 2;
      continue;
    }

    /* otherwise guess is the correct quadrant */
    break;
  }

  return (ssize_t) guess;
}

p4est_quadrant_t   *
p4est_find_quadrant_cumulative (p4est_t * p4est, p4est_locidx_t cumulative_id,
                                p4est_topidx_t * which_tree,
                                p4est_locidx_t * quadrant_id)
{
  int                 the_quadrant_id;
  p4est_topidx_t      low_tree, high_tree, guess_tree;
  p4est_tree_t       *tree;

  P4EST_ASSERT (0 <= cumulative_id &&
                cumulative_id < p4est->local_num_quadrants);

  low_tree = p4est->first_local_tree;
  high_tree = p4est->last_local_tree;
  if (which_tree != NULL && *which_tree != -1) {
    guess_tree = *which_tree;
    P4EST_ASSERT (0 <= guess_tree &&
                  guess_tree < p4est->connectivity->num_trees);
  }
  else {
    guess_tree = (low_tree + high_tree) / 2;
  }
  for (;;) {
    P4EST_ASSERT (p4est->first_local_tree <= low_tree);
    P4EST_ASSERT (high_tree <= p4est->last_local_tree);
    P4EST_ASSERT (low_tree <= guess_tree && guess_tree <= high_tree);

    tree = p4est_tree_array_index (p4est->trees, guess_tree);
    if (cumulative_id < tree->quadrants_offset) {
      high_tree = guess_tree - 1;
    }
    else if (cumulative_id >= tree->quadrants_offset +
             (p4est_locidx_t) tree->quadrants.elem_count) {
      low_tree = guess_tree + 1;
    }
    else {
      the_quadrant_id = cumulative_id - tree->quadrants_offset;
      P4EST_ASSERT (0 <= the_quadrant_id);

      if (which_tree != NULL) {
        *which_tree = guess_tree;
      }
      if (quadrant_id != NULL) {
        *quadrant_id = the_quadrant_id;
      }
      return p4est_quadrant_array_index (&tree->quadrants,
                                         (size_t) the_quadrant_id);
    }
    guess_tree = (low_tree + high_tree) / 2;
  }
}

static              size_t
p4est_array_split_ancestor_id (sc_array_t * array, size_t zindex, void *data)
{
  int                *levelp = (int *) data;
  p4est_quadrant_t   *q = p4est_quadrant_array_index (array, zindex);

  return ((size_t) p4est_quadrant_ancestor_id (q, *levelp));
}

void
p4est_split_array (sc_array_t * array, int level, size_t indices[])
{
  size_t              count = array->elem_count;
  sc_array_t          view;
#ifdef P4EST_ENABLE_DEBUG
  p4est_quadrant_t   *test1, test2;
  p4est_quadrant_t   *cur;
#endif

  P4EST_ASSERT (0 <= level && level < P4EST_QMAXLEVEL);
  /** If empty, return all zeroes */
  if (count == 0) {
    indices[0] = indices[1] = indices[2] = indices[3] = indices[4] =
#ifdef P4_TO_P8
      indices[5] = indices[6] = indices[7] = indices[8] =
#endif
      0;
    return;
  }

  P4EST_ASSERT (sc_array_is_sorted (array, p4est_quadrant_compare));
#ifdef P4EST_ENABLE_DEBUG
  cur = p4est_quadrant_array_index (array, 0);
  P4EST_ASSERT ((int) cur->level > level);
  test1 = p4est_quadrant_array_index (array, count - 1);
  P4EST_ASSERT ((int) test1->level > level);
  p4est_nearest_common_ancestor (cur, test1, &test2);
  P4EST_ASSERT ((int) test2.level >= level);
#endif

  sc_array_init_data (&view, indices, sizeof (size_t), P4EST_CHILDREN + 1);
  level++;
  sc_array_split (array, &view, P4EST_CHILDREN, p4est_array_split_ancestor_id,
                  &level);
}

/** If we suppose a range of quadrants touches a corner of a tree, then it must
 * also touch the faces (and edges) that touch that corner.
 */
#ifndef P4_TO_P8
/* *INDENT-OFF* */
static int32_t p4est_corner_boundaries[4] =
{             /*                           |corners | faces */
  0x00000015, /* 0000 0000 0000 0000 0000 0000| 0001| 0101  */
  0x00000026, /* 0000 0000 0000 0000 0000 0000| 0010| 0110  */
  0x00000049, /* 0000 0000 0000 0000 0000 0000| 0100| 1001  */
  0x0000008a  /* 0000 0000 0000 0000 0000 0000| 1000| 1010  */
};
/* *INDENT-ON* */
static int32_t      p4est_all_boundaries = 0x000000ff;
#else
/* *INDENT-OFF* */
static int32_t p4est_corner_boundaries[8] =
{             /*        |corners   |edges          |faces   */
  0x00044455, /* 0000 00|00 0000 01|00 0100 0100 01|01 0101 */
  0x00088856, /* 0000 00|00 0000 10|00 1000 1000 01|01 0110 */
  0x00110499, /* 0000 00|00 0001 00|01 0000 0100 10|01 1001 */
  0x0022089a, /* 0000 00|00 0010 00|10 0000 1000 10|01 1010 */
  0x00405125, /* 0000 00|00 0100 00|00 0101 0001 00|10 0101 */
  0x0080a126, /* 0000 00|00 1000 00|00 1010 0001 00|10 0110 */
  0x01011229, /* 0000 00|01 0000 00|01 0001 0010 00|10 1001 */
  0x0202222a  /* 0000 00|10 0000 00|10 0010 0010 00|10 1010 */
};
/* *INDENT-ON* */
static int32_t      p4est_all_boundaries = 0x03ffffff;
#endif

static              int32_t
p4est_limit_boundaries (p4est_quadrant_t * q, int dir, int limit,
                        int last_level, int level, int32_t touch,
                        int32_t mask)
{
  int                 cid;
  int32_t             next;

  P4EST_ASSERT (q->level == P4EST_QMAXLEVEL);
  P4EST_ASSERT (level <= P4EST_QMAXLEVEL);
  P4EST_ASSERT (level <= last_level);
  if ((mask & ~touch) == 0) {
    return touch;
  }
  cid = p4est_quadrant_ancestor_id (q, level);
  next = p4est_corner_boundaries[cid] & mask;
  cid += dir;
  while (cid != limit) {
    touch |= (p4est_corner_boundaries[cid] & mask);
    cid += dir;
  }
  if (level == last_level) {
    return (touch | next);
  }
  return p4est_limit_boundaries (q, dir, limit, last_level, level + 1, touch,
                                 next);
}

static              int32_t
p4est_range_boundaries (p4est_quadrant_t * lq, p4est_quadrant_t * uq,
                        int alevel, int level, int32_t mask)
{
  int                 i, lcid, ucid, cid;
  int32_t             lnext, unext, touch;
  p4est_qcoord_t      x, y, a;
#ifdef P4_TO_P8
  p4est_qcoord_t      z;
#endif
  const p4est_qcoord_t shift = P4EST_QUADRANT_LEN (P4EST_QMAXLEVEL);
  int                 count;
  int                 last_level;

  P4EST_ASSERT (level <= alevel + 1);

  if (mask == 0) {
    return 0;
  }
  if (level == alevel + 1) {
    lcid = p4est_quadrant_ancestor_id (lq, level);
    ucid = p4est_quadrant_ancestor_id (uq, level);
    P4EST_ASSERT (lcid < ucid);
    lnext = (p4est_corner_boundaries[lcid] & mask);
    unext = (p4est_corner_boundaries[ucid] & mask);
    touch = 0;
    for (i = lcid + 1; i < ucid; i++) {
      touch |= (p4est_corner_boundaries[i] & mask);
    }

    cid = p4est_quadrant_child_id (lq);
    x = lq->x + ((cid & 1) ? shift : 0);
    y = lq->y + (((cid >> 1) & 1) ? shift : 0);
#ifdef P4_TO_P8
    z = lq->z + ((cid >> 2) ? shift : 0);
#endif
    a = ~(x | y
#ifdef P4_TO_P8
          | z
#endif
      );
    count = 0;
    while ((a & ((p4est_qcoord_t) 1)) && count <= P4EST_MAXLEVEL) {
      a >>= 1;
      count++;
    }
    last_level = (P4EST_MAXLEVEL - count) + 1;
    if (last_level <= level) {
      touch |= lnext;
    }
    else {
      P4EST_ASSERT (last_level <= P4EST_QMAXLEVEL);
      touch |= p4est_limit_boundaries (lq, 1, P4EST_CHILDREN, last_level,
                                       level + 1, touch, lnext);
    }

    cid = p4est_quadrant_child_id (uq);
    x = uq->x + ((cid & 1) ? shift : 0);
    y = uq->y + (((cid >> 1) & 1) ? shift : 0);
#ifdef P4_TO_P8
    z = uq->z + ((cid >> 2) ? shift : 0);
#endif
    a = ~(x | y
#ifdef P4_TO_P8
          | z
#endif
      );
    count = 0;
    while ((a & ((p4est_qcoord_t) 1)) && count <= P4EST_MAXLEVEL) {
      a >>= 1;
      count++;
    }
    last_level = (P4EST_MAXLEVEL - count) + 1;
    if (last_level <= level) {
      touch |= unext;
    }
    else {
      P4EST_ASSERT (last_level <= P4EST_QMAXLEVEL);
      touch |= p4est_limit_boundaries (uq, -1, -1, last_level, level + 1,
                                       touch, unext);
    }

    return touch;
  }
  lcid = p4est_quadrant_ancestor_id (lq, level);
  P4EST_ASSERT (p4est_quadrant_ancestor_id (uq, level) == lcid);
  return p4est_range_boundaries (lq, uq, alevel, level + 1,
                                 (p4est_corner_boundaries[lcid] & mask));
}

int32_t
p4est_find_range_boundaries (p4est_quadrant_t * lq, p4est_quadrant_t * uq,
                             int level, int faces[],
#ifdef P4_TO_P8
                             int edges[],
#endif
                             int corners[])
{
  int                 i;
  p4est_quadrant_t    a;
  int                 alevel;
  int32_t             touch;
  int32_t             mask = 0x00000001;
  p4est_qcoord_t      x, y, all;
#ifdef P4_TO_P8
  p4est_qcoord_t      z;
#endif
  const p4est_qcoord_t shift = P4EST_QUADRANT_LEN (P4EST_QMAXLEVEL);
  int                 count;
  int                 last_level;
  int                 cid;

  P4EST_ASSERT (level >= 0 && level <= P4EST_QMAXLEVEL);
  if ((lq == NULL && uq == NULL) || level == P4EST_QMAXLEVEL) {
    touch = p4est_all_boundaries;
    goto find_range_boundaries_exit;
  }

  if (lq == NULL) {
    P4EST_ASSERT (uq->level == P4EST_QMAXLEVEL);

    cid = p4est_quadrant_child_id (uq);
    x = uq->x + ((cid & 1) ? shift : 0);
    y = uq->y + (((cid >> 1) & 1) ? shift : 0);
#ifdef P4_TO_P8
    z = uq->z + ((cid >> 2) ? shift : 0);
#endif
    all = ~(x | y
#ifdef P4_TO_P8
            | z
#endif
      );
    count = 0;
    while ((all & ((p4est_qcoord_t) 1)) && count <= P4EST_MAXLEVEL) {
      all >>= 1;
      count++;
    }
    last_level = (P4EST_MAXLEVEL - count) + 1;
    last_level = (last_level <= level) ? level + 1 : last_level;

    P4EST_ASSERT (last_level <= P4EST_QMAXLEVEL);

    touch = p4est_limit_boundaries (uq, -1, -1, last_level, level + 1, 0,
                                    p4est_all_boundaries);
  }
  else if (uq == NULL) {
    P4EST_ASSERT (lq->level == P4EST_QMAXLEVEL);

    cid = p4est_quadrant_child_id (lq);
    x = lq->x + ((cid & 1) ? shift : 0);
    y = lq->y + (((cid >> 1) & 1) ? shift : 0);
#ifdef P4_TO_P8
    z = lq->z + ((cid >> 2) ? shift : 0);
#endif
    all = ~(x | y
#ifdef P4_TO_P8
            | z
#endif
      );
    count = 0;
    while ((all & ((p4est_qcoord_t) 1)) && count <= P4EST_MAXLEVEL) {
      all >>= 1;
      count++;
    }
    last_level = (P4EST_MAXLEVEL - count) + 1;
    last_level = (last_level <= level) ? level + 1 : last_level;

    P4EST_ASSERT (last_level <= P4EST_QMAXLEVEL);

    touch = p4est_limit_boundaries (lq, 1, P4EST_CHILDREN, last_level,
                                    level + 1, 0, p4est_all_boundaries);
  }
  else {
    P4EST_ASSERT (uq->level == P4EST_QMAXLEVEL);
    P4EST_ASSERT (lq->level == P4EST_QMAXLEVEL);
    p4est_nearest_common_ancestor (lq, uq, &a);
    alevel = (int) a.level;
    P4EST_ASSERT (alevel >= level);
    touch = p4est_range_boundaries (lq, uq, alevel, level + 1,
                                    p4est_all_boundaries);
  }

find_range_boundaries_exit:
  if (faces != NULL) {
    for (i = 0; i < P4EST_FACES; i++) {
      faces[i] = (touch & mask) != 0;
      mask <<= 1;
    }
  }
  else {
    mask <<= P4EST_FACES;
  }
#ifdef P4_TO_P8
  if (edges != NULL) {
    for (i = 0; i < P8EST_EDGES; i++) {
      edges[i] = (touch & mask) != 0;
      mask <<= 1;
    }
  }
  else {
    mask <<= P8EST_EDGES;
  }
#endif
  if (corners != NULL) {
    for (i = 0; i < P4EST_CHILDREN; i++) {
      corners[i] = (touch & mask) != 0;
      mask <<= 1;
    }
  }

  return touch;
}

/** This recursion context saves on the number of parameters passed. */
typedef struct p4est_local_recursion
{
  p4est_t            *p4est;            /**< Forest being traversed. */
  p4est_topidx_t      which_tree;       /**< Current tree number. */
  int                 call_post;        /**< Boolean to call quadrant twice. */
  int                 skip;             /**< Boolean to avoid skipping levels in parallel, if desired*/
  p4est_search_reorder_t children_fn;   /**< Reorder children if not NULL. */
  p4est_search_local_t quadrant_fn;     /**< The quadrant callback for backwards compatibility, if any. */
  p4est_search_local_t pre_quadrant_fn; /**< The pre recursion quadrant callback, if any. */
  p4est_search_local_t post_quadrant_fn;/**< The post recursion quadrant callback, if any. */
  p4est_search_local_t point_fn;        /**< The point callback, if any. */
  sc_array_t         *points;           /**< Array of points to search. */
}
p4est_local_recursion_t;

/* The recursion may overwrite the \a quadrant input argument contents. */
static void
p4est_local_recursion (const p4est_local_recursion_t * rec,
                       p4est_quadrant_t * quadrant,
                       sc_array_t * quadrants, sc_array_t * actives)
{
  int                 i;
  int                 is_leaf, is_match;
  int                 level;
  size_t              qcount, act_count;
  size_t              zz, *pz, *qz;
  size_t              split[P4EST_CHILDREN + 1];
  p4est_locidx_t      local_num;
  p4est_quadrant_t   *q, *lq, child;
  sc_array_t          child_quadrants, child_actives, *chact;

  /*
   * Invariants of the recursion:
   * 1. quadrant is larger or equal in size than those in the array.
   * 2. quadrant is equal to or an ancestor of those in the array.
   */
  P4EST_ASSERT (rec != NULL);
  P4EST_ASSERT (rec->children_fn == NULL);
  P4EST_ASSERT (quadrant != NULL && quadrants != NULL);
  P4EST_ASSERT (quadrants->elem_size == sizeof (p4est_quadrant_t));
  P4EST_ASSERT (rec->skip);     /* search_local tries to skip always */
  P4EST_ASSERT (rec->pre_quadrant_fn == NULL);  /* unused here */
  P4EST_ASSERT (rec->post_quadrant_fn == NULL); /* unused here */

  qcount = quadrants->elem_count;

  /* As an optimization we pass a NULL actives array to every root. */
  if (rec->points != NULL && actives == NULL) {
    act_count = rec->points->elem_count;
  }
  else {
    P4EST_ASSERT ((rec->points == NULL) == (actives == NULL));
    P4EST_ASSERT (rec->points == NULL ||
                  actives->elem_count <= rec->points->elem_count);
    act_count = actives == NULL ? 0 : actives->elem_count;
  }

  /* return if there are no quadrants or active points */
  if (qcount == 0 || (rec->points != NULL && act_count == 0))
    return;

  /* determine leaf situation */
  q = p4est_quadrant_array_index (quadrants, 0);
  if (qcount > 1) {
    P4EST_ASSERT (p4est_quadrant_is_ancestor (quadrant, q));
    is_leaf = 0;
    local_num = -1;
    lq = p4est_quadrant_array_index (quadrants, quadrants->elem_count - 1);
    P4EST_ASSERT (!p4est_quadrant_is_equal (q, lq) &&
                  p4est_quadrant_is_ancestor (quadrant, lq));

    /* skip unnecessary intermediate levels if possible */
    level = (int) quadrant->level;
    if (p4est_quadrant_ancestor_id (q, level + 1) ==
        p4est_quadrant_ancestor_id (lq, level + 1)) {
      p4est_nearest_common_ancestor (q, lq, quadrant);
      P4EST_ASSERT (level < (int) quadrant->level);
      P4EST_ASSERT (p4est_quadrant_is_ancestor (quadrant, q));
      P4EST_ASSERT (p4est_quadrant_is_ancestor (quadrant, lq));
    }
  }
  else {
    p4est_locidx_t      offset;
    p4est_tree_t       *tree;

    P4EST_ASSERT (p4est_quadrant_is_equal (quadrant, q) ||
                  p4est_quadrant_is_ancestor (quadrant, q));
    is_leaf = 1;

    /* determine offset of quadrant in local forest */
    tree = p4est_tree_array_index (rec->p4est->trees, rec->which_tree);
    offset = (p4est_locidx_t) ((quadrants->array - tree->quadrants.array)
                               / sizeof (p4est_quadrant_t));
    P4EST_ASSERT (offset >= 0 &&
                  (size_t) offset < tree->quadrants.elem_count);
    local_num = tree->quadrants_offset + offset;

    /* skip unnecessary intermediate levels if possible */
    quadrant = q;
  }

  /* execute pre-quadrant callback if present, which may stop the recursion */
  if (rec->quadrant_fn != NULL &&
      !rec->quadrant_fn (rec->p4est, rec->which_tree,
                         quadrant, local_num, NULL)) {
    return;
  }

  /* check out points */
  if (rec->points == NULL) {
    /* we have called the callback already.  For leaves we are done */
    if (is_leaf) {
      return;
    }
    chact = NULL;
  }
  else {
    /* query callback for all points and return if none remain */
    chact = &child_actives;
    sc_array_init (chact, sizeof (size_t));
    for (zz = 0; zz < act_count; ++zz) {
      pz = actives == NULL ? &zz : (size_t *) sc_array_index (actives, zz);
      is_match = rec->point_fn (rec->p4est, rec->which_tree,
                                quadrant, local_num,
                                sc_array_index (rec->points, *pz));
      if (!is_leaf && is_match) {
        qz = (size_t *) sc_array_push (chact);
        *qz = *pz;
      }
    }

    /* call post-quadrant callback, which may also terminate the recursion */
    if (rec->call_post && rec->quadrant_fn != NULL &&
        !rec->quadrant_fn (rec->p4est, rec->which_tree,
                           quadrant, local_num, NULL)) {
      /* clears memory and will trigger the return below */
      sc_array_reset (chact);
    }

    if (chact->elem_count == 0) {
      /* with zero members there is no need to call sc_array_reset */
      return;
    }
  }

  /* leaf situation has returned above */
  P4EST_ASSERT (!is_leaf);
  P4EST_ASSERT (quadrant->level < P4EST_QMAXLEVEL);

  /* split quadrant array and run recursion */
  p4est_split_array (quadrants, (int) quadrant->level, split);
  for (i = 0; i < P4EST_CHILDREN; ++i) {
    if (split[i] < split[i + 1]) {
      sc_array_init_view (&child_quadrants, quadrants,
                          split[i], split[i + 1] - split[i]);
      p4est_quadrant_child (quadrant, &child, i);
      p4est_local_recursion (rec, &child, &child_quadrants, chact);
      sc_array_reset (&child_quadrants);
    }
  }
  if (chact != NULL) {
    sc_array_reset (chact);
  }
}

void
p4est_search_local (p4est_t * p4est,
                    int call_post, p4est_search_local_t quadrant_fn,
                    p4est_search_local_t point_fn, sc_array_t * points)
{
  p4est_topidx_t      jt;
  p4est_tree_t       *tree;
  p4est_quadrant_t    root;
  p4est_local_recursion_t srec, *rec = &srec;
  sc_array_t         *tquadrants;

  /* correct call convention? */
  P4EST_ASSERT (p4est != NULL);
  P4EST_ASSERT (points == NULL || point_fn != NULL);

  /* we do nothing if there is nothing we can do */
  if (quadrant_fn == NULL && points == NULL) {
    return;
  }

  /* set recursion context */
  rec->p4est = p4est;
  rec->which_tree = -1;
  rec->call_post = call_post;
  rec->children_fn = NULL;
  rec->quadrant_fn = quadrant_fn;
  rec->pre_quadrant_fn = NULL;
  rec->post_quadrant_fn = NULL;
  rec->point_fn = point_fn;
  rec->points = points;
  rec->skip = 1;
  for (jt = p4est->first_local_tree; jt <= p4est->last_local_tree; ++jt) {
    rec->which_tree = jt;

    /* grab complete tree quadrant array */
    tree = p4est_tree_array_index (p4est->trees, jt);
    tquadrants = &tree->quadrants;

    /* the recursion shrinks the search quadrant whenever possible */
    p4est_quadrant_set_morton (&root, 0, 0);
    p4est_local_recursion (rec, &root, tquadrants, NULL);
  }
}

/* The recursion may overwrite the \a quadrant input argument contents. */
static void
p4est_reorder_recursion (const p4est_local_recursion_t * rec,
                         p4est_quadrant_t * quadrant,
                         sc_array_t * quadrants, sc_array_t * actives)
{
  int                 i;
  int                 is_leaf;
  int                 conchildren;
  int                 level;
  int                 is_same;
  size_t              qcount, act_count;
  size_t              zz, *pz, *qz;
  size_t              split[P4EST_CHILDREN + 1];
  p4est_locidx_t      local_num;
  p4est_quadrant_t   *q;
  sc_array_t          child_quadrants, child_actives, *chact;
  sc_array_t          child_indices;

  /*
   * Invariants of the recursion:
   * 1. quadrant is larger or equal in size than those in the array.
   * 2. quadrant is equal to or an ancestor of those in the array.
   */
  P4EST_ASSERT (rec != NULL);
  P4EST_ASSERT (rec->quadrant_fn == NULL);      /* unused here */
  P4EST_ASSERT (quadrant != NULL && quadrants != NULL);
  P4EST_ASSERT (quadrants->elem_size == sizeof (p4est_quadrant_t));
  qcount = quadrants->elem_count;

  /* As an optimization we pass a NULL actives array to every root. */
  if (rec->points != NULL && actives == NULL) {
    P4EST_ASSERT (quadrant->level == 0);
    act_count = rec->points->elem_count;
  }
  else {
    P4EST_ASSERT ((rec->points == NULL) == (actives == NULL));
    P4EST_ASSERT (rec->points == NULL ||
                  actives->elem_count <= rec->points->elem_count);
    act_count = actives == NULL ? 0 : actives->elem_count;
  }

  /* return if there are no quadrants or active points */
  if (qcount == 0 || (rec->points != NULL && act_count == 0)) {
    return;
  }

  /* determine leaf situation: can the search quadrant be shrunk? */
  local_num = -1;
  is_leaf = is_same = 0;
  q = p4est_quadrant_array_index (quadrants, 0);
  if (qcount > 1) {
    /* There are multiple quadrants in the search window.
       This is definitely not a leaf situation. */

    if (rec->skip) {
      p4est_quadrant_t   *lq;

      /* access last leaf in the search window in addition to the first */
      P4EST_ASSERT (p4est_quadrant_is_ancestor (quadrant, q));
      lq = p4est_quadrant_array_index (quadrants, quadrants->elem_count - 1);
      P4EST_ASSERT (!p4est_quadrant_is_equal (q, lq) &&
                    p4est_quadrant_is_ancestor (quadrant, lq));

      /* skip unnecessary intermediate levels if possible */
      level = (int) quadrant->level;
      if (p4est_quadrant_ancestor_id (q, level + 1) ==
          p4est_quadrant_ancestor_id (lq, level + 1)) {
        p4est_nearest_common_ancestor (q, lq, quadrant);
        P4EST_ASSERT (level < (int) quadrant->level);
        P4EST_ASSERT (p4est_quadrant_is_ancestor (quadrant, q));
        P4EST_ASSERT (p4est_quadrant_is_ancestor (quadrant, lq));
      }
    }
  }
  else {
    P4EST_ASSERT (p4est_quadrant_is_equal (quadrant, q) ||
                  p4est_quadrant_is_ancestor (quadrant, q));

    /* q is the only leaf in the search quadrant.
       It can be reached directly if we skip all intermediate levels. */
    is_leaf = 1;
    is_same = p4est_quadrant_is_equal (quadrant, q);
    if (rec->skip && !is_same) {
      /* we are asked to optimize by skipping intermediate levels */
      is_same = 1;
    }
    if (is_same) {
      p4est_locidx_t      offset;
      p4est_tree_t       *tree;

      /* determine offset of leaf quadrant in local forest */
      tree = p4est_tree_array_index (rec->p4est->trees, rec->which_tree);
      offset = (p4est_locidx_t) ((quadrants->array - tree->quadrants.array)
                                 / sizeof (p4est_quadrant_t));
      P4EST_ASSERT (offset >= 0 &&
                    (size_t) offset < tree->quadrants.elem_count);
      local_num = tree->quadrants_offset + offset;

      /* make sure we pass the leaf itself to subsequent callbacks */
      quadrant = q;
    }
  }
  P4EST_ASSERT (!is_same || is_leaf);
  P4EST_ASSERT (!is_same == !p4est_quadrant_is_equal (quadrant, q));
  P4EST_ASSERT (is_same || quadrant->level < P4EST_QMAXLEVEL);

  /* execute pre-quadrant callback if present, which may stop the recursion */
  if (rec->pre_quadrant_fn != NULL && !rec->pre_quadrant_fn
      (rec->p4est, rec->which_tree, quadrant, local_num, NULL)) {
    return;
  }

  /* call point callback on remaining points, skip to post if none remain */
  chact = NULL;
  conchildren = 1;
  if (rec->points != NULL) {
    /* query callback for all points and skip to post if none remain */
    chact = &child_actives;
    sc_array_init (chact, sizeof (size_t));
    for (zz = 0; zz < act_count; ++zz) {
      pz = actives == NULL ? &zz : (size_t *) sc_array_index (actives, zz);
      if (rec->point_fn (rec->p4est, rec->which_tree, quadrant, local_num,
                         sc_array_index (rec->points, *pz)) && !is_same) {
        qz = (size_t *) sc_array_push (chact);
        *qz = *pz;
      }
    }
    if (chact->elem_count == 0) {
      /* without members (forced for any leaf) no need to call sc_array_reset */
      chact = NULL;
      conchildren = 0;
    }
  }

  /* execute search recursion, either when points remain or there never were any */
  if (conchildren && !is_leaf) {
    /* identify search children, figure out which are relevant */
    P4EST_ASSERT (qcount > 1);
    p4est_split_array (quadrants, (int) quadrant->level, split);
    sc_array_init (&child_indices, sizeof (p4est_topidx_t));
    for (i = 0; i < P4EST_CHILDREN; ++i) {
      if (split[i] < split[i + 1]) {
        *(p4est_topidx_t *) sc_array_push (&child_indices) = i;
      }
    }
    P4EST_ASSERT (child_indices.elem_count > 0);

    /* reorder/reduce search children, skip to post if callback returns false */
    if (rec->children_fn != NULL) {
      sc_array_t          childrenview;
      p4est_quadrant_t    children[P4EST_CHILDREN];
      p4est_quadrant_childrenv (quadrant, children);
      for (i = 0; i < P4EST_CHILDREN; ++i) {
        children[i].p.piggy1.which_tree = rec->which_tree;
      }
      sc_array_init_data (&childrenview, children,
                          sizeof (p4est_quadrant_t), P4EST_CHILDREN);
      conchildren =
        rec->children_fn (rec->p4est, &childrenview, &child_indices);
    }
    P4EST_ASSERT (child_indices.elem_count <= P4EST_CHILDREN);

    /* go into recursion in potentially reordered child order */
    if (conchildren) {
      p4est_quadrant_t    child;

      for (zz = 0; zz < child_indices.elem_count; ++zz) {
        i = (int) *(p4est_topidx_t *) sc_array_index (&child_indices, zz);
        P4EST_ASSERT (0 <= i && i < P4EST_CHILDREN);
        P4EST_ASSERT (split[i] < split[i + 1]);

        sc_array_init_view (&child_quadrants, quadrants,
                            split[i], split[i + 1] - split[i]);
        p4est_quadrant_child (quadrant, &child, i);
        p4est_reorder_recursion (rec, &child, &child_quadrants, chact);
        sc_array_reset (&child_quadrants);
      }
    }
    sc_array_reset (&child_indices);
  }

  /* follow down single quadrant, either when points remain or there never were any */
  if (conchildren && is_leaf && !is_same) {
    int                 level_diff;
    p4est_quadrant_t    child;

    P4EST_ASSERT (!rec->skip);
    P4EST_ASSERT (qcount == 1);
    level_diff = q->level - quadrant->level;
    P4EST_ASSERT (level_diff > 0);

    /* construct the search window one level finer than current quadrant */
    if (level_diff > 1) {
      p4est_quadrant_ancestor (q, quadrant->level + 1, &child);
      P4EST_ASSERT (quadrant->level < child.level && child.level < q->level);
    }
    else {
      P4EST_ASSERT (level_diff == 1);
      child = *q;               /* child is not part of the actual forest storage */
    }
    P4EST_ASSERT (p4est_quadrant_is_parent (quadrant, &child));
    p4est_reorder_recursion (rec, &child, quadrants, chact);
  }

  /* free temporary point storage for children */
  if (chact != NULL) {
    sc_array_reset (chact);
  }

  /* always call post callback on search quadrant, ignoring its return value. */
  if (rec->post_quadrant_fn != NULL) {
    rec->post_quadrant_fn (rec->p4est, rec->which_tree,
                           quadrant, local_num, NULL);
  }
}

void
p4est_search_reorder (p4est_t * p4est, int skip_levels,
                      p4est_search_reorder_t reorder_fn,
                      p4est_search_query_t pre_quadrant_fn,
                      p4est_search_query_t post_quadrant_fn,
                      p4est_search_query_t point_fn, sc_array_t * points)
{
  sc_array_t         *tquadrants;
  sc_array_t         *root_indices;
  p4est_topidx_t      num_local_trees, tt, rit;
  p4est_tree_t       *tree;
  p4est_quadrant_t    root;
  p4est_local_recursion_t srec, *rec = &srec;

  /* check call convention */
  P4EST_ASSERT (p4est != NULL);
  P4EST_ASSERT (points == NULL || point_fn != NULL);

  /* we do nothing if there is nothing we can do */
  if (pre_quadrant_fn == NULL && post_quadrant_fn == NULL && point_fn == NULL) {
    return;
  }

  /* do nothing if there are no local quadrants */
  if (p4est->first_local_tree > p4est->last_local_tree) {
    return;
  }
  num_local_trees = p4est->last_local_tree - p4est->first_local_tree + 1;
  P4EST_ASSERT (num_local_trees > 0);

  /* reorder trees if so desired */
  root_indices = NULL;
  if (reorder_fn != NULL) {
    p4est_quadrant_t   *proot;
    int                 contrees;

    tquadrants =
      sc_array_new_count (sizeof (p4est_quadrant_t), num_local_trees);
    root_indices =
      sc_array_new_count (sizeof (p4est_topidx_t), num_local_trees);
    for (tt = p4est->first_local_tree; tt <= p4est->last_local_tree; ++tt) {
      rit = tt - p4est->first_local_tree;
      proot = (p4est_quadrant_t *) sc_array_index (tquadrants, rit);
      p4est_quadrant_set_morton (proot, 0, 0);
      proot->p.piggy1.which_tree = tt;
      *(p4est_topidx_t *) sc_array_index (root_indices, rit) = rit;
    }

    /* invoke reorder callback */
    contrees = reorder_fn (p4est, tquadrants, root_indices);
    sc_array_destroy (tquadrants);
    if (!contrees) {
      /* returning false breaks recursion */
      sc_array_destroy (root_indices);
      return;
    }
  }

  /* set recursion context */
  rec->p4est = p4est;
  rec->which_tree = -1;
  rec->call_post = 1;
  rec->children_fn = reorder_fn;
  rec->quadrant_fn = NULL;
  rec->pre_quadrant_fn = pre_quadrant_fn;
  rec->post_quadrant_fn = post_quadrant_fn;
  rec->point_fn = point_fn;
  rec->points = points;
  rec->skip = skip_levels;

  /* go through tree recursions in proper order */
  for (tt = p4est->first_local_tree; tt <= p4est->last_local_tree; ++tt) {
    rec->which_tree = root_indices != NULL ? *(p4est_topidx_t *)
      sc_array_index (root_indices, tt - p4est->first_local_tree) +
      p4est->first_local_tree : tt;
    P4EST_ASSERT (p4est->first_local_tree <= rec->which_tree &&
                  rec->which_tree <= p4est->last_local_tree);

    /* grab complete tree quadrant array */
    tree = p4est_tree_array_index (p4est->trees, rec->which_tree);
    tquadrants = &tree->quadrants;

    /* the recursion shrinks the search quadrant whenever possible */
    p4est_quadrant_set_morton (&root, 0, 0);
    p4est_reorder_recursion (rec, &root, tquadrants, NULL);
  }

  /* cleanup sorted tree indices */
  P4EST_ASSERT ((reorder_fn == NULL) == (root_indices == NULL));
  if (reorder_fn != NULL) {
    sc_array_destroy (root_indices);
  }
}

void
p4est_search (p4est_t * p4est, p4est_search_query_t quadrant_fn,
              p4est_search_query_t point_fn, sc_array_t * points)
{
  p4est_search_local (p4est, 0, quadrant_fn, point_fn, points);
}

static              size_t
p4est_traverse_array_index (sc_array_t * array, p4est_topidx_t tt)
{
  P4EST_ASSERT (array != NULL);
  P4EST_ASSERT (array->elem_size == sizeof (size_t));
  P4EST_ASSERT (tt >= 0);

  return *(size_t *) sc_array_index (array, (size_t) tt);
}

static              size_t
p4est_traverse_type_tree (sc_array_t * array, size_t pindex, void *data)
{
  p4est_quadrant_t   *pos;

  P4EST_ASSERT (data == NULL);
  P4EST_ASSERT (array != NULL);
  pos = p4est_quadrant_array_index (array, pindex);
  P4EST_ASSERT (pos->p.which_tree >= 0);

  return (size_t) pos->p.which_tree;
}

/** Check whether a processor begins entering a given quadrant.
 * \param [in] p4est    Used for its partition markers.
 * \param [in] quadrant This quadrant's q->p.which_tree field must match p's.
 * \param [in] p        Processor number that must start in quadrant's tree.
 * \return              True if and only if \b p starts with \p quadrant.
 */
static int
p4est_traverse_is_clean_start (const p4est_quadrant_t *gfp, int num_procs,
                               p4est_topidx_t num_trees,
                               p4est_quadrant_t *quadrant, int p)
{
  const p4est_quadrant_t *marker;

  P4EST_ASSERT (gfp != NULL);
  P4EST_ASSERT (quadrant != NULL);
  P4EST_ASSERT (0 <= p && p <= num_procs);

  marker = gfp + p;
  P4EST_ASSERT (marker->level == P4EST_QMAXLEVEL);
  P4EST_ASSERT (0 <= marker->p.which_tree &&
                marker->p.which_tree <= num_trees);
  P4EST_ASSERT (marker->p.which_tree == quadrant->p.which_tree);

  return marker->x == quadrant->x && marker->y == quadrant->y
#ifdef P4_TO_P8
    && marker->z == quadrant->z
#endif
    ;
}

static              size_t
p4est_traverse_type_childid (sc_array_t * array, size_t pindex, void *data)
{
  p4est_quadrant_t   *quadrant = (p4est_quadrant_t *) data;
  p4est_quadrant_t   *pos;

  P4EST_ASSERT (array != NULL);
  P4EST_ASSERT (data != NULL);
  P4EST_ASSERT (p4est_quadrant_is_valid (quadrant));

  pos = p4est_quadrant_array_index (array, pindex);
  P4EST_ASSERT (pos->p.which_tree >= 0);
  P4EST_ASSERT (p4est_quadrant_is_ancestor (quadrant, pos));

  return (size_t) p4est_quadrant_ancestor_id (pos, quadrant->level + 1);
}

#ifdef P4EST_ENABLE_DEBUG

static int          p4est_traverse_is_valid_quadrant
  (const p4est_quadrant_t *gfp, int num_procs, p4est_topidx_t num_trees,
   p4est_topidx_t which_tree, const p4est_quadrant_t *quadrant,
   int pfirst, int plast)
{
  p4est_quadrant_t    desc;

  P4EST_ASSERT (gfp != NULL);
  P4EST_ASSERT (0 <= which_tree && which_tree < num_trees);
  P4EST_ASSERT (p4est_quadrant_is_valid (quadrant));
  P4EST_ASSERT (0 <= pfirst && pfirst <= plast && plast < num_procs);

  /* check that pfirst is really the first owner in this quadrant */
  p4est_quadrant_first_descendant (quadrant, &desc, P4EST_QMAXLEVEL);
  if (!p4est_comm_is_owner_gfp (gfp, num_procs, num_trees,
                                which_tree, &desc, pfirst)) {
    return 0;
  }

  /* check that plast is really the last owner in this quadrant */
  p4est_quadrant_last_descendant (quadrant, &desc, P4EST_QMAXLEVEL);
  if (!p4est_comm_is_owner_gfp (gfp, num_procs, num_trees,
                                which_tree, &desc, plast)) {
    return 0;
  }

#if 0
  /* this is redundant after the checks above */
  /* we're optimizing this away to avoid passing gfq in addition */
  P4EST_ASSERT (!p4est_comm_is_empty_gfq (gfq, num_procs, pfirst) &&
                !p4est_comm_is_empty_gfq (gfq, num_procs, plast));
#endif

  return 1;
}

static int          p4est_traverse_is_valid_tree
  (const p4est_quadrant_t *gfp, int num_procs, p4est_topidx_t num_trees,
   p4est_topidx_t which_tree, int pfirst, int plast)
{
  p4est_quadrant_t    root;

  P4EST_ASSERT (gfp != NULL);
  P4EST_ASSERT (0 <= which_tree && which_tree < num_trees);
  P4EST_ASSERT (0 <= pfirst && pfirst <= plast && plast < num_procs);

  p4est_quadrant_set_morton (&root, 0, 0);

  return p4est_traverse_is_valid_quadrant
    (gfp, num_procs, num_trees, which_tree, &root, pfirst, plast);
}

#endif /* P4EST_ENABLE_DEBUG */

/** This recursion context saves on the number of parameters passed. */
typedef struct p4est_partition_recursion
{
  p4est_t            *user_p4est;       /**< Forest passed to callbacks. */
  const p4est_gloidx_t *gfq;            /**< Global first quadrant array. */
  const p4est_quadrant_t *gfp;          /**< Global first positiion array. */
  int                 num_procs;        /**< Number of ranks in partition. */
  p4est_topidx_t      num_trees;        /**< Number of trees in partition. */
  p4est_topidx_t      which_tree;       /**< Current tree number. */
  int                 call_post;        /**< Boolean to call quadrant twice. */
  p4est_search_partition_t quadrant_fn; /**< Per-quadrant callback. */
  p4est_search_partition_t point_fn;    /**< Per-point callback. */
  sc_array_t         *points;           /**< Array of points to search. */
  sc_array_t         *position_array;   /**< Array view of partition's
                                             global_first_position */
}
p4est_partition_recursion_t;

static void
p4est_partition_recursion (const p4est_partition_recursion_t * rec,
                           p4est_quadrant_t * quadrant, int pfirst, int plast,
                           sc_array_t * actives)
{
  int                 i;
  int                 is_match;
  int                 cpfirst, cplast, cpnext;
  size_t              zz, *pz, *qz;
  size_t              act_count;
  p4est_quadrant_t    child;
  sc_array_t          pview, offsets;
  sc_array_t          child_actives, *chact;

  P4EST_ASSERT (rec != NULL);
  P4EST_ASSERT (0 <= rec->which_tree && rec->which_tree < rec->num_trees);
  P4EST_ASSERT (p4est_traverse_is_valid_quadrant
                (rec->gfp, rec->num_procs, rec->num_trees,
                 rec->which_tree, quadrant, pfirst, plast));
  P4EST_ASSERT (quadrant != NULL && p4est_quadrant_is_valid (quadrant));
  P4EST_ASSERT (quadrant->p.which_tree == rec->which_tree);

  /* As an optimization we pass a NULL actives array to every root. */
  if (rec->points != NULL && actives == NULL) {
    act_count = rec->points->elem_count;
  }
  else {
    P4EST_ASSERT ((rec->points == NULL) == (actives == NULL));
    P4EST_ASSERT (rec->points == NULL ||
                  actives->elem_count <= rec->points->elem_count);
    act_count = actives == NULL ? 0 : actives->elem_count;
  }

  /* return if there are no active points */
  if (rec->points != NULL && act_count == 0)
    return;

  /* execute pre-quadrant callback if present, which may stop the recursion */
  if (rec->quadrant_fn != NULL &&
      !rec->quadrant_fn (rec->user_p4est, rec->which_tree,
                         quadrant, pfirst, plast, NULL)) {
    return;
  }

  /* check out points */
  if (rec->points == NULL) {
    /* we have called the callback already.  Maybe we are done */
    if (pfirst == plast) {
      return;
    }
    chact = NULL;
  }
  else {
    /* query callback for all points and return if none remain */
    chact = &child_actives;
    sc_array_init (chact, sizeof (size_t));
    for (zz = 0; zz < act_count; ++zz) {
      pz = actives == NULL ? &zz : (size_t *) sc_array_index (actives, zz);
      is_match = rec->point_fn (rec->user_p4est, rec->which_tree,
                                quadrant, pfirst, plast,
                                sc_array_index (rec->points, *pz));
      if (!(pfirst == plast) && is_match) {
        qz = (size_t *) sc_array_push (chact);
        *qz = *pz;
      }
    }

    /* call post-quadrant callback, which may also terminate the recursion */
    if (rec->call_post && rec->quadrant_fn != NULL &&
        !rec->quadrant_fn (rec->user_p4est, rec->which_tree,
                           quadrant, pfirst, plast, NULL)) {
      /* clears memory and will trigger the return below */
      sc_array_reset (chact);
    }

    if (chact->elem_count == 0) {
      /* with zero members there is no need to call sc_array_reset */
      return;
    }
  }

  /* the one-processor branch has returned above */
  P4EST_ASSERT (!(pfirst == plast));
  P4EST_ASSERT (quadrant->level < P4EST_QMAXLEVEL);

  /* find the processors for all children of the quadrant */
  sc_array_init_view (&pview, rec->position_array,
                      pfirst + 1, plast - pfirst);
  sc_array_init_size (&offsets, sizeof (size_t), P4EST_CHILDREN + 1);
  sc_array_split (&pview, &offsets, P4EST_CHILDREN,
                  p4est_traverse_type_childid, quadrant);
  P4EST_ASSERT (offsets.elem_count == (size_t) (P4EST_CHILDREN + 1));
  P4EST_ASSERT (p4est_traverse_array_index
                (&offsets, P4EST_CHILDREN) == (size_t) (plast - pfirst));
  P4EST_ASSERT (p4est_traverse_array_index (&offsets, 0) == 0);

  /* go through the quadrant's children */
  child.p.which_tree = rec->which_tree;
  for (cpfirst = pfirst + 1, i = 0; i < P4EST_CHILDREN; cpfirst = cpnext, ++i) {
    p4est_quadrant_child (quadrant, &child, i);

    /* determine the exclusive upper bound of processors starting in child */
    cpnext = p4est_traverse_array_index (&offsets, i + 1) + pfirst + 1;
    P4EST_ASSERT (cpfirst <= cpnext && cpnext <= plast + 1);

    /* fix the last processor in child, which is known at this point */
    P4EST_ASSERT (cpnext > 0);
    cplast = cpnext - 1;

    /* now check multiple cases for the beginning processor */
    if (cpfirst < cpnext) {
      /* at least one processor starts in this child */

      if (p4est_traverse_is_clean_start
          (rec->gfp, rec->num_procs, rec->num_trees, &child, cpfirst)) {
        /* cpfirst starts at the tree's first descendant but may be empty */
        P4EST_ASSERT (i > 0);
<<<<<<< HEAD
        while (p4est_comm_is_empty_gfx
=======
        while (P4EST_COMM_IS_EMPTY_GFQ_GFP
>>>>>>> 0b3402bf
               (rec->gfq, rec->gfp, rec->num_procs, cpfirst)) {
          ++cpfirst;
          P4EST_ASSERT (p4est_traverse_type_childid
                        (rec->position_array, cpfirst, quadrant) ==
                        (size_t) i);
        }
      }
      else {
        /* there must be exactly one processor before us in this child */
        --cpfirst;
        P4EST_ASSERT (cpfirst == pfirst ||
                      p4est_traverse_type_childid
                      (rec->position_array, cpfirst, quadrant) < (size_t) i);
      }
    }
    else {
      /* this whole child is owned by one processor */
      cpfirst = cplast;
    }

    /* we should have found tight bounds on processors for this child */
    P4EST_ASSERT (i > 0 || pfirst == cpfirst);
    P4EST_ASSERT (i < P4EST_CHILDREN - 1 || plast == cplast);
    P4EST_ASSERT (pfirst <= cpfirst && cpfirst <= cplast && cplast <= plast);

    /* we know these are non-negative; check before casting to unsigned */
    P4EST_ASSERT (cplast >= 0 && cpnext >= 0 && plast + 1 >= 0);

    /* These casts remove compiler warnings due to the assumption of the
     * compiler under -O3 that there cannot happen a signed overflow.
     */
    P4EST_ASSERT ((unsigned) cplast <= (unsigned) cpnext
                  && (unsigned) cpnext <= (unsigned) plast + 1);
    P4EST_ASSERT (cplast == pfirst ||
                  p4est_traverse_type_childid
                  (rec->position_array, cplast, quadrant) <= (size_t) i);
    P4EST_ASSERT (p4est_traverse_is_valid_quadrant
                  (rec->gfp, rec->num_procs, rec->num_trees,
                   rec->which_tree, &child, cpfirst, cplast));

    /* go deeper into the recursion */
    p4est_partition_recursion (rec, &child, cpfirst, cplast, chact);
  }

  /* this is it */
  if (chact != NULL) {
    sc_array_reset (chact);
  }
  sc_array_reset (&offsets);
  sc_array_reset (&pview);
}

static void         p4est_search_partition_internal
  (const p4est_gloidx_t *gfq, const p4est_quadrant_t *gfp,
   int nmemb, p4est_topidx_t num_trees, int call_post, p4est_t *user_p4est,
   p4est_search_partition_t quadrant_fn, p4est_search_partition_t point_fn,
   sc_array_t *points);

void
p4est_search_partition (p4est_t *p4est, int call_post,
                        p4est_search_partition_t quadrant_fn,
                        p4est_search_partition_t point_fn,
                        sc_array_t *points)
{
  P4EST_ASSERT (p4est != NULL);
  P4EST_ASSERT (p4est->connectivity != NULL);

  p4est_search_partition_internal
    (p4est->global_first_quadrant, p4est->global_first_position,
     p4est->mpisize, p4est->connectivity->num_trees,
     call_post, p4est, quadrant_fn, point_fn, points);
}

void
p4est_search_partition_gfx (const p4est_gloidx_t *gfq,
                            const p4est_quadrant_t *gfp,
                            int nmemb, p4est_topidx_t num_trees,
                            int call_post, void *user,
                            p4est_search_partition_t quadrant_fn,
                            p4est_search_partition_t point_fn,
                            sc_array_t *points)
{
  p4est_t             p, *user_p4est = &p;

  /* sanity checks on global first quadrant */
  P4EST_ASSERT ((gfq == NULL)
                || ((gfq[0] == 0)
                    && (gfq[nmemb] >= (p4est_gloidx_t) num_trees)));

  /* sanity checks on global first position */
  P4EST_ASSERT (gfp != NULL);
  P4EST_ASSERT (gfp[0].p.which_tree == 0);
  P4EST_ASSERT (gfp[nmemb].x == 0);
  P4EST_ASSERT (gfp[nmemb].y == 0);
#ifdef P4_TO_P8
  P4EST_ASSERT (gfp[nmemb].z == 0);
#endif
  P4EST_ASSERT (gfp[nmemb].p.which_tree == num_trees);

  /* conjure up call convention for partition search */
  memset (user_p4est, 0, sizeof (p4est_t));
  user_p4est->user_pointer = user;
  p4est_search_partition_internal
    (gfq, gfp, nmemb, num_trees, call_post, user_p4est,
     quadrant_fn, point_fn, points);
}

void
p4est_search_partition_gfp (const p4est_quadrant_t *gfp, int nmemb,
<<<<<<< HEAD
                            p4est_topidx_t num_trees, int call_post, void *user,
                            p4est_search_partition_t quadrant_fn,
                            p4est_search_partition_t point_fn,
                            sc_array_t *points)
{
  p4est_search_partition_gfx
    (NULL, gfp, nmemb, num_trees, call_post, user,
=======
                            p4est_topidx_t num_trees, int call_post,
                            void *user, p4est_search_partition_t quadrant_fn,
                            p4est_search_partition_t point_fn,
                            sc_array_t *points)
{
  p4est_t             p, *user_p4est = &p;

  /* sanity checks on global first position */
  P4EST_ASSERT (gfp != NULL);
  P4EST_ASSERT (gfp[0].p.which_tree == 0);
  P4EST_ASSERT (gfp[nmemb].x == 0);
  P4EST_ASSERT (gfp[nmemb].y == 0);
#ifdef P4_TO_P8
  P4EST_ASSERT (gfp[nmemb].z == 0);
#endif
  P4EST_ASSERT (gfp[nmemb].p.which_tree == num_trees);

  /* conjure up call convention for partition search */
  memset (user_p4est, 0, sizeof (p4est_t));
  user_p4est->user_pointer = user;
  p4est_search_partition_internal
    (NULL, gfp, nmemb, num_trees, call_post, user_p4est,
>>>>>>> 0b3402bf
     quadrant_fn, point_fn, points);
}

void                p4est_search_partition_internal
  (const p4est_gloidx_t *gfq, const p4est_quadrant_t *gfp,
   int nmemb, p4est_topidx_t num_trees, int call_post, p4est_t *user_p4est,
   p4est_search_partition_t quadrant_fn, p4est_search_partition_t point_fn,
   sc_array_t *points)
{
  const int           num_procs = nmemb;
  int                 pfirst, plast, pnext;
  sc_array_t          position_array;
  sc_array_t         *tree_offsets;
  p4est_topidx_t      tt;
  p4est_quadrant_t    root;
  p4est_partition_recursion_t srec, *rec = &srec;

  /* we do nothing if there is nothing to be done */
  P4EST_ASSERT (gfp != NULL);
  P4EST_ASSERT (points == NULL || point_fn != NULL);
  if (quadrant_fn == NULL && points == NULL) {
    return;
  }

  /* array to split is the p4est partition marker.  A const crime */
  /* it is important to include the highest tree number plus one */
  sc_array_init_data (&position_array, (p4est_quadrant_t *) gfp,
                      sizeof (p4est_quadrant_t), num_procs + 1);

  /* the enumerable type is the tree number -- we know the size already */
  tree_offsets = sc_array_new_size (sizeof (size_t), num_trees + 2);

  /* split processors into tree-wise sections, going one beyond */
  sc_array_split (&position_array, tree_offsets, num_trees + 1,
                  p4est_traverse_type_tree, NULL);
  P4EST_ASSERT (tree_offsets->elem_count == (size_t) (num_trees + 2));
  P4EST_ASSERT (p4est_traverse_array_index
                (tree_offsets, num_trees + 1) == (size_t) num_procs + 1);
  P4EST_ASSERT (p4est_traverse_array_index
                (tree_offsets, num_trees) <= (size_t) num_procs);
  P4EST_ASSERT (p4est_traverse_array_index (tree_offsets, 0) == 0);

  /* now loop through all trees, local or not */
  rec->user_p4est = user_p4est;
  rec->gfq = gfq;
  rec->gfp = gfp;
  rec->num_procs = num_procs;
  rec->num_trees = num_trees;
  rec->which_tree = -1;
  rec->call_post = call_post;
  rec->quadrant_fn = quadrant_fn;
  rec->point_fn = point_fn;
  rec->points = points;
  rec->position_array = &position_array;
  p4est_quadrant_set_morton (&root, 0, 0);
  for (pfirst = 0, tt = 0; tt < num_trees; pfirst = pnext, ++tt) {
    /* pfirst is the first processor indexed for this tree */
    rec->which_tree = root.p.which_tree = tt;

    /* determine the exclusive upper bound of processors starting in this tree */
    pnext = p4est_traverse_array_index (tree_offsets, tt + 1);
    P4EST_ASSERT (pfirst <= pnext && pnext <= num_procs);

    /* fix the last processor in the tree, which is known at this point */
    P4EST_ASSERT (pnext > 0);
    plast = pnext - 1;

    /* now check multiple cases for the beginning processor */
    if (pfirst < pnext) {
      /* at least one processor starts in this tree */

      if (p4est_traverse_is_clean_start
          (rec->gfp, rec->num_procs, rec->num_trees, &root, pfirst)) {
        /* pfirst starts at the tree's first descendant but may be empty */
<<<<<<< HEAD
        while (p4est_comm_is_empty_gfx
=======
        while (P4EST_COMM_IS_EMPTY_GFQ_GFP
>>>>>>> 0b3402bf
               (rec->gfq, rec->gfp, rec->num_procs, pfirst)) {
          ++pfirst;
          P4EST_ASSERT (p4est_traverse_type_tree
                        (&position_array, pfirst, NULL) == (size_t) tt);
        }
      }
      else {
        /* there must be exactly one processor before us in this tree */
        --pfirst;
        P4EST_ASSERT (p4est_traverse_type_tree
                      (&position_array, pfirst, NULL) < (size_t) tt);
      }
    }
    else {
      /* this whole tree is owned by one processor */
      pfirst = plast;
    }

    /* we should have found tight bounds on processors for this tree */
    P4EST_ASSERT (pfirst <= plast && plast < num_procs);

    /* we know these are non-negative; check before casting to unsigned */
    P4EST_ASSERT (plast >= 0 && pnext >= 0 && num_procs >= 0);

    /* These casts remove compiler warnings due to the assumption of the
     * compiler under -O3 that there cannot happen a signed overflow.
     */
    P4EST_ASSERT ((unsigned) plast <= (unsigned) pnext
                  && (unsigned) pnext <= (unsigned) num_procs);
    P4EST_ASSERT (p4est_traverse_type_tree
                  (&position_array, plast, NULL) <= (size_t) tt);
    P4EST_ASSERT (p4est_traverse_is_valid_tree
                  (rec->gfp, rec->num_procs, rec->num_trees,
                   tt, pfirst, plast));

    /* go into recursion for this tree */
    p4est_partition_recursion (rec, &root, pfirst, plast, NULL);
  }

  /* cleanup */
  sc_array_destroy (tree_offsets);
  sc_array_reset (&position_array);
}

/** This recursion context saves on the number of parameters passed. */
typedef struct p4est_all_recursion
{
  p4est_t            *p4est;            /**< Forest being traversed. */
  const p4est_gloidx_t *gfq;            /**< Global first quadrant array. */
  const p4est_quadrant_t *gfp;          /**< Global first positiion array. */
  int                 num_procs;        /**< Number of ranks in partition. */
  p4est_topidx_t      num_trees;        /**< Number of trees in partition. */
  p4est_topidx_t      which_tree;       /**< Current tree number. */
  int                 call_post;        /**< Boolean to call quadrant twice. */
  p4est_search_all_t  quadrant_fn;      /**< Per-quadrant callback. */
  p4est_search_all_t  point_fn;         /**< Per-point callback. */
  sc_array_t         *points;           /**< Array of points to search. */
  sc_array_t         *position_array;   /**< Array view of p4est's
                                             global_first_position */
}
p4est_all_recursion_t;

static void
p4est_all_recursion (const p4est_all_recursion_t * rec,
                     p4est_quadrant_t * quadrant, int pfirst, int plast,
                     sc_array_t * quadrants, sc_array_t * actives)
{
  int                 i;
  int                 proceed;
  int                 is_leaf, is_match;
  int                 cpfirst, cplast, cpnext;
  size_t              qcount, act_count;
  size_t              zz, *pz, *qz;
  size_t              split[P4EST_CHILDREN + 1];
  p4est_locidx_t      local_num;
  p4est_quadrant_t   *q, child;
  sc_array_t          pview, offsets;
  sc_array_t          child_quadrants, *chpass, child_actives, *chact;

  P4EST_ASSERT (rec != NULL);
  P4EST_ASSERT (0 <= rec->which_tree &&
                rec->which_tree < rec->p4est->connectivity->num_trees);
  P4EST_ASSERT (p4est_traverse_is_valid_quadrant
                (rec->gfp, rec->num_procs, rec->num_trees,
                 rec->which_tree, quadrant, pfirst, plast));
  P4EST_ASSERT (quadrant != NULL && p4est_quadrant_is_valid (quadrant));
  P4EST_ASSERT (quadrant->p.which_tree == rec->which_tree);

  /* As an optimization we pass a NULL actives array to every root. */
  if (rec->points != NULL && actives == NULL) {
    act_count = rec->points->elem_count;
  }
  else {
    P4EST_ASSERT ((rec->points == NULL) == (actives == NULL));
    P4EST_ASSERT (rec->points == NULL ||
                  actives->elem_count <= rec->points->elem_count);
    act_count = actives == NULL ? 0 : actives->elem_count;
  }

  /* return if there are no active points */
  if (rec->points != NULL && act_count == 0)
    return;

  /* check out local quadrant portion */
  qcount = 0;
  is_leaf = 0;
  local_num = -1;
  if (quadrants != NULL && (qcount = quadrants->elem_count) > 0) {
    /* determine leaf situation */
    q = p4est_quadrant_array_index (quadrants, 0);
    if (!p4est_quadrant_is_equal (quadrant, q)) {
      P4EST_ASSERT (p4est_quadrant_is_ancestor (quadrant, q));

      /* since the parallel partition needs to be followed, we cannot
       * optimize for the case that the quadrants array may be contained
       * in a descendent of quadrant */
    }
    else {
      p4est_locidx_t      offset;
      p4est_tree_t       *tree;

      /* we have reached a leaf of the forest */
      P4EST_ASSERT (qcount == 1);
      P4EST_ASSERT (pfirst == plast);
      P4EST_ASSERT (pfirst == rec->p4est->mpirank);
      is_leaf = 1;

      /* determine offset of quadrant in local forest */
      tree = p4est_tree_array_index (rec->p4est->trees, rec->which_tree);
      offset = (p4est_locidx_t) ((quadrants->array - tree->quadrants.array)
                                 / sizeof (p4est_quadrant_t));
      P4EST_ASSERT (offset >= 0 &&
                    (size_t) offset < tree->quadrants.elem_count);
      local_num = tree->quadrants_offset + offset;

      /* use the actual quadrant stored in the forest for the callbacks */
      quadrant = q;
    }
  }
  P4EST_ASSERT ((!is_leaf) == (local_num == -1));

  /* execute pre-quadrant callback if present, which may stop the recursion */
  if (rec->quadrant_fn != NULL &&
      !rec->quadrant_fn (rec->p4est, rec->which_tree,
                         quadrant, pfirst, plast, local_num, NULL)) {
    return;
  }

  /*
   * We continue the recursion if and only if any of these conditions holds:
   * pfirst < plast
   * pfirst == plast == mpirank and not a leaf
   */
  proceed = pfirst < plast || (pfirst == rec->p4est->mpirank && !is_leaf);

  /* check out the points */
  if (rec->points == NULL) {
    /* we have called the callback already.  Maybe we are done */
    if (!proceed) {
      /* if this is a leaf we necessarily enter here */
      return;
    }
    chact = NULL;
  }
  else {
    /* query callback for all points and return if none remain */
    chact = &child_actives;
    sc_array_init (chact, sizeof (size_t));
    for (zz = 0; zz < act_count; ++zz) {
      pz = actives == NULL ? &zz : (size_t *) sc_array_index (actives, zz);
      is_match = rec->point_fn (rec->p4est, rec->which_tree,
                                quadrant, pfirst, plast, local_num,
                                sc_array_index (rec->points, *pz));
      if (proceed && is_match) {
        qz = (size_t *) sc_array_push (chact);
        *qz = *pz;
      }
    }

    /* call post-quadrant callback, which may also terminate the recursion */
    if (rec->call_post && rec->quadrant_fn != NULL &&
        !rec->quadrant_fn (rec->p4est, rec->which_tree,
                           quadrant, pfirst, plast, local_num, NULL)) {
      /* clears memory and will trigger the return below */
      sc_array_reset (chact);
    }

    if (chact->elem_count == 0) {
      /* with zero members there is no need to call sc_array_reset */
      return;
    }
  }

  /* the stopping condition (including we being a leaf) has returned above */
  P4EST_ASSERT (proceed);
  P4EST_ASSERT (quadrant->level < P4EST_QMAXLEVEL);

  /* find the processors for all children of the quadrant */
  sc_array_init_view (&pview, rec->position_array,
                      pfirst + 1, plast - pfirst);
  sc_array_init_size (&offsets, sizeof (size_t), P4EST_CHILDREN + 1);
  sc_array_split (&pview, &offsets, P4EST_CHILDREN,
                  p4est_traverse_type_childid, quadrant);
  P4EST_ASSERT (offsets.elem_count == (size_t) (P4EST_CHILDREN + 1));
  P4EST_ASSERT (p4est_traverse_array_index
                (&offsets, P4EST_CHILDREN) == (size_t) (plast - pfirst));
  P4EST_ASSERT (p4est_traverse_array_index (&offsets, 0) == 0);

  /* split quadrant array for local portion */
  if (quadrants != NULL) {
    p4est_split_array (quadrants, (int) quadrant->level, split);
  }

  /* go through the quadrant's children */
  child.p.which_tree = rec->which_tree;
  for (cpfirst = pfirst + 1, i = 0; i < P4EST_CHILDREN; cpfirst = cpnext, ++i) {
    p4est_quadrant_child (quadrant, &child, i);

    /* determine the exclusive upper bound of processors starting in child */
    cpnext = p4est_traverse_array_index (&offsets, i + 1) + pfirst + 1;
    P4EST_ASSERT (cpfirst <= cpnext && cpnext <= plast + 1);

    /* fix the last processor in child, which is known at this point */
    P4EST_ASSERT (cpnext > 0);
    cplast = cpnext - 1;

    /* now check multiple cases for the beginning processor */
    if (cpfirst < cpnext) {
      /* at least one processor starts in this child */

      if (p4est_traverse_is_clean_start
          (rec->gfp, rec->num_procs, rec->num_trees, &child, cpfirst)) {
        /* cpfirst starts at the tree's first descendant but may be empty */
        P4EST_ASSERT (i > 0);
        while (p4est_comm_is_empty (rec->p4est, cpfirst)) {
          ++cpfirst;
          P4EST_ASSERT (p4est_traverse_type_childid
                        (rec->position_array, cpfirst, quadrant) ==
                        (size_t) i);
        }
      }
      else {
        /* there must be exactly one processor before us in this child */
        --cpfirst;
        P4EST_ASSERT (cpfirst == pfirst ||
                      p4est_traverse_type_childid
                      (rec->position_array, cpfirst, quadrant) < (size_t) i);
      }
    }
    else {
      /* this whole child is owned by one processor */
      cpfirst = cplast;
    }

    /* we should have found tight bounds on processors for this child */
    P4EST_ASSERT (i > 0 || pfirst == cpfirst);
    P4EST_ASSERT (i < P4EST_CHILDREN - 1 || plast == cplast);
    P4EST_ASSERT (pfirst <= cpfirst && cpfirst <= cplast && cplast <= plast);

    /* we know these are non-negative; check before casting to unsigned */
    P4EST_ASSERT (cplast >= 0 && cpnext >= 0 && plast + 1 >= 0);

    /* These casts remove compiler warnings due to the assumption of the
     * compiler under -O3 that there cannot happen a signed overflow.
     */
    P4EST_ASSERT ((unsigned) cplast <= (unsigned) cpnext
                  && (unsigned) cpnext <= (unsigned) plast + 1);
    P4EST_ASSERT (cplast == pfirst ||
                  p4est_traverse_type_childid
                  (rec->position_array, cplast, quadrant) <= (size_t) i);
    P4EST_ASSERT (p4est_traverse_is_valid_quadrant
                  (rec->gfp, rec->num_procs, rec->num_trees,
                   rec->which_tree, &child, cpfirst, cplast));

    /* designate the subarray of local quadrants */
    chpass = NULL;
    if (quadrants != NULL && split[i] < split[i + 1]) {
      chpass = &child_quadrants;
      sc_array_init_view (chpass, quadrants,
                          split[i], split[i + 1] - split[i]);
    }

    /* go deeper into the recursion */
    p4est_all_recursion (rec, &child, cpfirst, cplast, chpass, chact);
    if (chpass != NULL) {
      sc_array_reset (&child_quadrants);
    }
  }

  /* this is it */
  if (chact != NULL) {
    sc_array_reset (chact);
  }
  sc_array_reset (&offsets);
  sc_array_reset (&pview);
}

void
p4est_search_all (p4est_t * p4est,
                  int call_post, p4est_search_all_t quadrant_fn,
                  p4est_search_all_t point_fn, sc_array_t * points)
{
  const int           num_procs = p4est->mpisize;
  const p4est_topidx_t num_trees = p4est->connectivity->num_trees;
  int                 pfirst, plast, pnext;
  sc_array_t          position_array;
  sc_array_t         *tree_offsets;
  sc_array_t         *tquadrants;
  p4est_topidx_t      tt;
  p4est_tree_t       *tree;
  p4est_quadrant_t    root;
  p4est_all_recursion_t srec, *rec = &srec;

  /* we do nothing if there is nothing to be done */
  P4EST_ASSERT (p4est != NULL);
  P4EST_ASSERT (points == NULL || point_fn != NULL);
  if (quadrant_fn == NULL && points == NULL) {
    return;
  }

  /* array to split is the p4est partition marker */
  /* it is important to include the highest tree number plus one */
  sc_array_init_data (&position_array, p4est->global_first_position,
                      sizeof (p4est_quadrant_t), num_procs + 1);

  /* the enumerable type is the tree number -- we know the size already */
  tree_offsets = sc_array_new_size (sizeof (size_t), num_trees + 2);

  /* split processors into tree-wise sections, going one beyond */
  sc_array_split (&position_array, tree_offsets, num_trees + 1,
                  p4est_traverse_type_tree, NULL);
  P4EST_ASSERT (tree_offsets->elem_count == (size_t) (num_trees + 2));
  P4EST_ASSERT (p4est_traverse_array_index
                (tree_offsets, num_trees + 1) == (size_t) num_procs + 1);
  P4EST_ASSERT (p4est_traverse_array_index
                (tree_offsets, num_trees) <= (size_t) num_procs);
  P4EST_ASSERT (p4est_traverse_array_index (tree_offsets, 0) == 0);

  /* now loop through all trees, local or not */
  rec->p4est = p4est;
  rec->gfq = p4est->global_first_quadrant;
  rec->gfp = p4est->global_first_position;
  rec->num_procs = num_procs;
  rec->num_trees = num_trees;
  rec->which_tree = -1;
  rec->call_post = call_post;
  rec->quadrant_fn = quadrant_fn;
  rec->point_fn = point_fn;
  rec->points = points;
  rec->position_array = &position_array;
  p4est_quadrant_set_morton (&root, 0, 0);
  for (pfirst = 0, tt = 0; tt < num_trees; pfirst = pnext, ++tt) {
    /* pfirst is the first processor indexed for this tree */
    rec->which_tree = root.p.which_tree = tt;

    /* determine the exclusive upper bound of processors starting in this tree */
    pnext = p4est_traverse_array_index (tree_offsets, tt + 1);
    P4EST_ASSERT (pfirst <= pnext && pnext <= num_procs);

    /* fix the last processor in the tree, which is known at this point */
    P4EST_ASSERT (pnext > 0);
    plast = pnext - 1;

    /* now check multiple cases for the beginning processor */
    if (pfirst < pnext) {
      /* at least one processor starts in this tree */

      if (p4est_traverse_is_clean_start
          (rec->gfp, rec->num_procs, rec->num_trees, &root, pfirst)) {
        /* pfirst starts at the tree's first descendant but may be empty */
        while (p4est_comm_is_empty (p4est, pfirst)) {
          ++pfirst;
          P4EST_ASSERT (p4est_traverse_type_tree
                        (&position_array, pfirst, NULL) == (size_t) tt);
        }
      }
      else {
        /* there must be exactly one processor before us in this tree */
        --pfirst;
        P4EST_ASSERT (p4est_traverse_type_tree
                      (&position_array, pfirst, NULL) < (size_t) tt);
      }
    }
    else {
      /* this whole tree is owned by one processor */
      pfirst = plast;
    }

    /* we should have found tight bounds on processors for this tree */
    P4EST_ASSERT (pfirst <= plast && plast < num_procs);

    /* we know these are non-negative; check before casting to unsigned */
    P4EST_ASSERT (plast >= 0 && pnext >= 0 && num_procs >= 0);

    /* These casts remove compiler warnings due to the assumption of the
     * compiler under -O3 that there cannot happen a signed overflow.
     */
    P4EST_ASSERT ((unsigned) plast <= (unsigned) pnext
                  && (unsigned) pnext <= (unsigned) num_procs);
    P4EST_ASSERT (p4est_traverse_type_tree
                  (&position_array, plast, NULL) <= (size_t) tt);
    P4EST_ASSERT (p4est_traverse_is_valid_tree
                  (rec->gfp, rec->num_procs, rec->num_trees,
                   tt, pfirst, plast));

    /* if this tree is at least partially local, get the local quadrants */
    if (p4est->first_local_tree <= tt && tt <= p4est->last_local_tree) {
      P4EST_ASSERT (pfirst <= p4est->mpirank && p4est->mpirank <= plast);

      /* grab complete tree quadrant array */
      tree = p4est_tree_array_index (p4est->trees, tt);
      tquadrants = &tree->quadrants;

      /* we must not shrink the root quadrant in p4est_search_all */
    }
    else {
      /* this processor is empty or entirely before or after this tree */
      tquadrants = NULL;
    }

    /* go into recursion for this tree */
    p4est_all_recursion (rec, &root, pfirst, plast, tquadrants, NULL);
  }

  /* cleanup */
  sc_array_destroy (tree_offsets);
  sc_array_reset (&position_array);
}<|MERGE_RESOLUTION|>--- conflicted
+++ resolved
@@ -1352,11 +1352,7 @@
           (rec->gfp, rec->num_procs, rec->num_trees, &child, cpfirst)) {
         /* cpfirst starts at the tree's first descendant but may be empty */
         P4EST_ASSERT (i > 0);
-<<<<<<< HEAD
-        while (p4est_comm_is_empty_gfx
-=======
         while (P4EST_COMM_IS_EMPTY_GFQ_GFP
->>>>>>> 0b3402bf
                (rec->gfq, rec->gfp, rec->num_procs, cpfirst)) {
           ++cpfirst;
           P4EST_ASSERT (p4est_traverse_type_childid
@@ -1442,9 +1438,9 @@
   p4est_t             p, *user_p4est = &p;
 
   /* sanity checks on global first quadrant */
-  P4EST_ASSERT ((gfq == NULL)
-                || ((gfq[0] == 0)
-                    && (gfq[nmemb] >= (p4est_gloidx_t) num_trees)));
+  P4EST_ASSERT (gfq != NULL);
+  P4EST_ASSERT (gfq[0] == 0);
+  P4EST_ASSERT (gfq[nmemb] >= (p4est_gloidx_t) num_trees);
 
   /* sanity checks on global first position */
   P4EST_ASSERT (gfp != NULL);
@@ -1466,15 +1462,6 @@
 
 void
 p4est_search_partition_gfp (const p4est_quadrant_t *gfp, int nmemb,
-<<<<<<< HEAD
-                            p4est_topidx_t num_trees, int call_post, void *user,
-                            p4est_search_partition_t quadrant_fn,
-                            p4est_search_partition_t point_fn,
-                            sc_array_t *points)
-{
-  p4est_search_partition_gfx
-    (NULL, gfp, nmemb, num_trees, call_post, user,
-=======
                             p4est_topidx_t num_trees, int call_post,
                             void *user, p4est_search_partition_t quadrant_fn,
                             p4est_search_partition_t point_fn,
@@ -1497,7 +1484,6 @@
   user_p4est->user_pointer = user;
   p4est_search_partition_internal
     (NULL, gfp, nmemb, num_trees, call_post, user_p4est,
->>>>>>> 0b3402bf
      quadrant_fn, point_fn, points);
 }
 
@@ -1572,11 +1558,7 @@
       if (p4est_traverse_is_clean_start
           (rec->gfp, rec->num_procs, rec->num_trees, &root, pfirst)) {
         /* pfirst starts at the tree's first descendant but may be empty */
-<<<<<<< HEAD
-        while (p4est_comm_is_empty_gfx
-=======
         while (P4EST_COMM_IS_EMPTY_GFQ_GFP
->>>>>>> 0b3402bf
                (rec->gfq, rec->gfp, rec->num_procs, pfirst)) {
           ++pfirst;
           P4EST_ASSERT (p4est_traverse_type_tree
