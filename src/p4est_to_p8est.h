--- conflicted
+++ resolved
@@ -427,10 +427,7 @@
 /* functions in p4est_plex */
 #define p4est_get_plex_data             p8est_get_plex_data
 
-<<<<<<< HEAD
-=======
 /* functions in p4est_connrefine */
 #define p4est_connectivity_refine       p8est_connectivity_refine
 
->>>>>>> bd5f5502
 #endif /* !P4EST_TO_P8EST_H */