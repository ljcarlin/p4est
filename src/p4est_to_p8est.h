--- conflicted
+++ resolved
@@ -466,11 +466,7 @@
 #define p4est_comm_count_pertree        p8est_comm_count_pertree
 #define p4est_comm_is_empty             p8est_comm_is_empty
 #define p4est_comm_is_empty_gfq         p8est_comm_is_empty_gfq
-<<<<<<< HEAD
-#define p4est_comm_is_empty_gfx         p8est_comm_is_empty_gfx
-=======
 #define p4est_comm_is_empty_gfp         p8est_comm_is_empty_gfp
->>>>>>> 0b3402bf
 #define p4est_comm_is_contained         p8est_comm_is_contained
 #define p4est_comm_is_owner             p8est_comm_is_owner
 #define p4est_comm_is_owner_gfp         p8est_comm_is_owner_gfp
