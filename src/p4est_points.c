--- conflicted
+++ resolved
@@ -172,13 +172,8 @@
   p4est->connectivity = connectivity;
   num_trees = connectivity->num_trees;
 
-<<<<<<< HEAD
-  /* create parallel environment */
-  p4est_comm_parallel_env_create (p4est, mpicomm);
-=======
   /* set parallel environment */
   p4est_comm_parallel_env_assign (p4est, mpicomm);
->>>>>>> 5b3f4a3f
 
   /* allocate memory pools */
   p4est->user_data_pool = sc_mempool_new (p4est->data_size);
