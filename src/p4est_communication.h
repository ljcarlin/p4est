--- conflicted
+++ resolved
@@ -161,30 +161,15 @@
 int                 p4est_comm_is_empty_gfq (const p4est_gloidx_t *gfq,
                                              int num_procs, int p);
 
-<<<<<<< HEAD
-
 /** Query whether a processor has no quadrants.
- * If \a gfq == NULL, the function uses p4est_quadrant_is_equal on \a gfp, else
- * it compares the entries \a p and \a p+1 of \a gfq.
- * \param [in] gfq          An array encoding the partition offsets in the
- *                          global quadrant array; length \a num_procs + 1.
-=======
-/** Query whether a processor has no quadrants.
->>>>>>> 0b3402bf
  * \param [in] gfp          An array encoding the partition shape.
  *                          Non-decreasing; length \a num_procs + 1.
  * \param [in] num_procs    Number of processes in the partition.
  * \param [in] p            Valid 0 <= \a p < \a num_procs.
  * \return              True if and only if processor \a p is empty.
  */
-<<<<<<< HEAD
-int                 p4est_comm_is_empty_gfx (const p4est_gloidx_t *gfq,
-                                             const p4est_quadrant_t *gfp,
-=======
 int                 p4est_comm_is_empty_gfp (const p4est_quadrant_t *gfp,
->>>>>>> 0b3402bf
                                              int num_procs, int p);
-
 
 /** Test whether a quadrant is fully contained in a rank's owned region.
  * This function may return false when \ref p4est_comm_is_owner returns true.
