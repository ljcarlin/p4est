--- conflicted
+++ resolved
@@ -51,11 +51,7 @@
         src/p8est_tets_hexes.c src/p8est_balance.c src/p8est_io.c \
         src/p8est_wrap.c
 endif
-<<<<<<< HEAD
 include example/p6est/Makefile.am
-P4EST_CPPFLAGS =
-=======
->>>>>>> a34cae6f
 
 # this variable is used for headers that are not publicly installed
 P4EST_CPPFLAGS =
