/*
  This file is part of p4est.
  p4est is a C library to manage a collection (a forest) of multiple
  connected adaptive quadtrees or octrees in parallel.

  Copyright (C) 2010 The University of Texas System
  Copyright (C) 2012 Carsten Burstedde
  Written by Carsten Burstedde, Lucas C. Wilcox, and Tobin Isaac

  p4est is free software; you can redistribute it and/or modify
  it under the terms of the GNU General Public License as published by
  the Free Software Foundation; either version 2 of the License, or
  (at your option) any later version.

  p4est is distributed in the hope that it will be useful,
  but WITHOUT ANY WARRANTY; without even the implied warranty of
  MERCHANTABILITY or FITNESS FOR A PARTICULAR PURPOSE.  See the
  GNU General Public License for more details.

  You should have received a copy of the GNU General Public License
  along with p4est; if not, write to the Free Software Foundation, Inc.,
  51 Franklin Street, Fifth Floor, Boston, MA 02110-1301, USA.
*/

#ifndef P4_TO_P8
#include <p4est_algorithms.h>
#include <p4est_bits.h>
#include <p4est_communication.h>
#include <p4est_io.h>
#else
#include <p8est_algorithms.h>
#include <p8est_bits.h>
#include <p8est_communication.h>
#include <p8est_io.h>
#endif
#include <sc_search.h>

sc_array_t         *
p4est_deflate_quadrants (p4est_t * p4est, sc_array_t ** data)
{
  const size_t        qsize = sizeof (p4est_qcoord_t);
  const size_t        dsize = p4est->data_size;
  size_t              qtreez, qz;
  sc_array_t         *qarr, *darr;
  p4est_topidx_t      tt;
  p4est_tree_t       *tree;
  p4est_quadrant_t   *q;
  p4est_qcoord_t     *qap;
  char               *dap;

  qarr = sc_array_new_size (qsize,
                            (P4EST_DIM + 1) * p4est->local_num_quadrants);
  qap = (p4est_qcoord_t *) qarr->array;
  darr = NULL;
  dap = NULL;
  if (data != NULL) {
    P4EST_ASSERT (dsize > 0);
    darr = sc_array_new_size (dsize, p4est->local_num_quadrants);
    dap = darr->array;
  }
  for (tt = p4est->first_local_tree; tt <= p4est->last_local_tree; ++tt) {
    tree = p4est_tree_array_index (p4est->trees, tt);
    qtreez = tree->quadrants.elem_count;
    for (qz = 0; qz < qtreez; ++qz) {
      q = p4est_quadrant_array_index (&tree->quadrants, qz);
      *qap++ = q->x;
      *qap++ = q->y;
#ifdef P4_TO_P8
      *qap++ = q->z;
#endif
      *qap++ = (p4est_qcoord_t) q->level;
      if (data != NULL) {
        memcpy (dap, q->p.user_data, dsize);
        dap += dsize;
      }
    }
  }
  P4EST_ASSERT ((void *) qap ==
                qarr->array + qarr->elem_size * qarr->elem_count);
  if (data != NULL) {
    P4EST_ASSERT (dap == darr->array + darr->elem_size * darr->elem_count);
    *data = darr;
  }
  return qarr;
}

p4est_t            *
p4est_inflate (sc_MPI_Comm mpicomm, p4est_connectivity_t * connectivity,
               const p4est_gloidx_t * global_first_quadrant,
               const p4est_gloidx_t * pertree,
               sc_array_t * quadrants, sc_array_t * data, void *user_pointer)
{
  const p4est_gloidx_t *gfq;
  int                 i;
  int                 num_procs, rank;
  p4est_topidx_t      num_trees, jt;
  p4est_gloidx_t      gkey, gtreeskip, gtreeremain, gquadremain;
  p4est_t            *p4est;
  p4est_tree_t       *tree;
  p4est_quadrant_t   *q;
#ifdef P4EST_ENABLE_DEBUG
  int                 p;
#endif
  int8_t              ql, tml;
  size_t              dsize;
  size_t              gk1, gk2;
  size_t              qz, zqoffset, zqthistree;
  p4est_qcoord_t     *qap;
  char               *dap;

  P4EST_GLOBAL_PRODUCTION ("Into " P4EST_STRING "_inflate\n");
  p4est_log_indent_push ();

  P4EST_ASSERT (p4est_connectivity_is_valid (connectivity));
  P4EST_ASSERT (global_first_quadrant != NULL);
  P4EST_ASSERT (pertree != NULL);
  P4EST_ASSERT (quadrants != NULL);
  P4EST_ASSERT (quadrants->elem_size == sizeof (p4est_qcoord_t));
  /* data may be NULL, in this case p4est->data_size will be 0 */
  /* user_pointer may be anything, we don't look at it */

<<<<<<< HEAD
=======
  /* create p4est object and assign some data members */
>>>>>>> 5b3f4a3f
  p4est = P4EST_ALLOC_ZERO (p4est_t, 1);
  dsize = p4est->data_size = (data == NULL ? 0 : data->elem_size);
  dap = (char *) (data == NULL ? NULL : data->array);
  qap = (p4est_locidx_t *) quadrants->array;
  p4est->user_pointer = user_pointer;
  p4est->connectivity = connectivity;
  num_trees = connectivity->num_trees;

<<<<<<< HEAD
  /* create parallel environment */
  p4est_comm_parallel_env_create (p4est, mpicomm);
=======
  /* set parallel environment */
  p4est_comm_parallel_env_assign (p4est, mpicomm);
>>>>>>> 5b3f4a3f
  num_procs = p4est->mpisize;
  rank = p4est->mpirank;

  /* create global first quadrant offsets */
  gfq = p4est->global_first_quadrant =
    P4EST_ALLOC (p4est_gloidx_t, num_procs + 1);
  memcpy (p4est->global_first_quadrant, global_first_quadrant,
          (num_procs + 1) * sizeof (p4est_gloidx_t));
#ifdef P4EST_ENABLE_DEBUG
  P4EST_ASSERT (gfq[0] == 0);
  for (p = 0; p < num_procs; ++p) {
    P4EST_ASSERT (gfq[p] <= gfq[p + 1]);
  }
  P4EST_ASSERT (pertree[0] == 0);
  for (jt = 0; jt < num_trees; ++jt) {
    P4EST_ASSERT (pertree[jt] <= pertree[jt + 1]);
  }
  P4EST_ASSERT (gfq[num_procs] == pertree[num_trees]);
#endif
  gquadremain = gfq[rank + 1] - gfq[rank];
  p4est->local_num_quadrants = (p4est_locidx_t) gquadremain;
  p4est->global_num_quadrants = gfq[num_procs];
  P4EST_ASSERT (quadrants->elem_count ==
                (P4EST_DIM + 1) * (size_t) p4est->local_num_quadrants);
  P4EST_ASSERT (data == NULL || data->elem_count ==
                (size_t) p4est->local_num_quadrants);

  /* allocate memory pools */
  if (dsize > 0) {
    p4est->user_data_pool = sc_mempool_new (dsize);
  }
  else {
    p4est->user_data_pool = NULL;
  }
  p4est->quadrant_pool = sc_mempool_new (sizeof (p4est_quadrant_t));

  /* find the first and last tree on this processor */
  if (p4est->local_num_quadrants > 0) {
    gkey = gfq[rank];
    gk1 = sc_bsearch_range (&gkey, pertree, num_trees,
                            sizeof (p4est_gloidx_t), p4est_gloidx_compare);
    P4EST_ASSERT (gk1 < (size_t) num_trees);
    gtreeskip = gkey - pertree[gk1];
    gkey = gfq[rank + 1] - 1;
    gk2 = sc_bsearch_range (&gkey, pertree, num_trees,
                            sizeof (p4est_gloidx_t), p4est_gloidx_compare);
    P4EST_ASSERT (gk1 <= gk2 && gk2 < (size_t) num_trees);
    p4est->first_local_tree = (p4est_topidx_t) gk1;
    p4est->last_local_tree = (p4est_topidx_t) gk2;
  }
  else {
    gtreeskip = 0;
    p4est->first_local_tree = -1;
    p4est->last_local_tree = -2;
  }

  /* populate trees */
  zqoffset = 0;
  gquadremain = p4est->local_num_quadrants;
  p4est->trees = sc_array_new_size (sizeof (p4est_tree_t), num_trees);
  for (jt = 0; jt < num_trees; ++jt) {
    /* all trees need at least some basic setup */
    tree = p4est_tree_array_index (p4est->trees, jt);
    sc_array_init (&tree->quadrants, sizeof (p4est_quadrant_t));
    P4EST_QUADRANT_INIT (&tree->first_desc);
    P4EST_QUADRANT_INIT (&tree->last_desc);
    tree->quadrants_offset = (p4est_locidx_t) zqoffset;
    for (i = 0; i <= P4EST_QMAXLEVEL; ++i) {
      tree->quadrants_per_level[i] = 0;
    }
    for (; i <= P4EST_MAXLEVEL; ++i) {
      tree->quadrants_per_level[i] = -1;
    }
    q = NULL;
    tree->maxlevel = 0;
    if (jt >= p4est->first_local_tree && jt <= p4est->last_local_tree) {
      /* this tree has local quadrants */
      gtreeremain = pertree[jt + 1] - pertree[jt] - gtreeskip;
      P4EST_ASSERT (gtreeremain > 0 && gquadremain > 0);
      zqthistree = (size_t) SC_MIN (gtreeremain, gquadremain);
      P4EST_ASSERT (zqthistree > 0);
      sc_array_resize (&tree->quadrants, zqthistree);
      tml = 0;
      for (qz = 0; qz < zqthistree; ++qz) {
        q = p4est_quadrant_array_index (&tree->quadrants, qz);
        P4EST_QUADRANT_INIT (q);
        q->x = *qap++;
        q->y = *qap++;
#ifdef P4_TO_P8
        q->z = *qap++;
#endif
/* *INDENT-OFF* HORRIBLE indent bug */
        q->level = ql = (int8_t) *qap++;
/* *INDENT-ON* */
        P4EST_ASSERT (ql >= 0 && ql <= P4EST_QMAXLEVEL);
        ++tree->quadrants_per_level[ql];
        tml = SC_MAX (tml, ql);
        p4est_quadrant_init_data (p4est, jt, q, NULL);
        if (data != NULL) {
          memcpy (q->p.user_data, dap, dsize);
          dap += dsize;
        }
        if (qz == 0) {
          p4est_quadrant_first_descendant (q, &tree->first_desc,
                                           P4EST_QMAXLEVEL);
        }
      }
      p4est_quadrant_last_descendant (q, &tree->last_desc, P4EST_QMAXLEVEL);
      tree->maxlevel = tml;
      zqoffset += zqthistree;
      gquadremain -= (p4est_gloidx_t) zqthistree;
      gtreeskip = 0;
    }
  }
  P4EST_ASSERT (zqoffset == (size_t) p4est->local_num_quadrants);
  P4EST_ASSERT (gquadremain == 0);

  /* communicate partition information */
  p4est->global_first_position =
    P4EST_ALLOC (p4est_quadrant_t, num_procs + 1);
  p4est_comm_global_partition (p4est, NULL);

  /* print more statistics */
  P4EST_VERBOSEF ("total local quadrants %lld\n",
                  (long long) p4est->local_num_quadrants);

  P4EST_ASSERT (p4est_is_valid (p4est));
  p4est_log_indent_pop ();
  P4EST_GLOBAL_PRODUCTION ("Done " P4EST_STRING "_inflate\n");

  return p4est;
}<|MERGE_RESOLUTION|>--- conflicted
+++ resolved
@@ -119,10 +119,7 @@
   /* data may be NULL, in this case p4est->data_size will be 0 */
   /* user_pointer may be anything, we don't look at it */
 
-<<<<<<< HEAD
-=======
   /* create p4est object and assign some data members */
->>>>>>> 5b3f4a3f
   p4est = P4EST_ALLOC_ZERO (p4est_t, 1);
   dsize = p4est->data_size = (data == NULL ? 0 : data->elem_size);
   dap = (char *) (data == NULL ? NULL : data->array);
@@ -131,13 +128,8 @@
   p4est->connectivity = connectivity;
   num_trees = connectivity->num_trees;
 
-<<<<<<< HEAD
-  /* create parallel environment */
-  p4est_comm_parallel_env_create (p4est, mpicomm);
-=======
   /* set parallel environment */
   p4est_comm_parallel_env_assign (p4est, mpicomm);
->>>>>>> 5b3f4a3f
   num_procs = p4est->mpisize;
   rank = p4est->mpirank;
 
